--- conflicted
+++ resolved
@@ -45,12 +45,10 @@
   longitude: decimal("longitude", { precision: 10, scale: 7 }), // Geographic longitude
   date: timestamp("date").notNull(),
   endDate: timestamp("end_date"), // Added for multi-day events
-<<<<<<< HEAD
+
   image: text("image"), // Consolidated single image field for cover image
   videoUrls: jsonb("video_urls").$type<string[]>().default([]), // Array of video URLs
-=======
-  image: text("image"), 
->>>>>>> 8baaadbf
+
   category: text("category").notNull(),
   creatorId: integer("creator_id").references(() => users.id),
   capacity: integer("capacity"),
