--- conflicted
+++ resolved
@@ -1499,7 +1499,7 @@
         }
       }
 
-<<<<<<< HEAD
+
       // Handle new image and video uploads
       const files = req.files as { [fieldname: string]: Express.Multer.File[] };
       
@@ -1534,7 +1534,7 @@
         } catch (error) {
           console.error("Error uploading videos to Cloudinary:", error);
         }
-=======
+
       // Get coordinates from Mapbox geocoding service if location changed
       if (location || req.body.address) {
         const locationQuery = req.body.address || location || '';
@@ -1549,12 +1549,6 @@
             console.log('Geocoding failed or returned no results');
           }
         }
-      }
-
-      // If a new image was uploaded, add it to the update data
-      if (req.file) {
-        updateData.image = req.file.path;
->>>>>>> 8baaadbf
       }
 
       // Update the event in the database
@@ -1712,10 +1706,9 @@
         date: new Date(req.body.date || new Date()),
         tags: tags,
         image: imageUrl,
-<<<<<<< HEAD
+
         videoUrls: videoUrls, // Add video URLs array
-=======
->>>>>>> 8baaadbf
+
         creatorId: currentUser.id,
         isPrivate: req.body.isPrivate === 'true',
         createdAt: new Date(),
