--- conflicted
+++ resolved
@@ -2,11 +2,9 @@
 import { useQuery, useMutation, useQueryClient } from "@tanstack/react-query";
 import { useUser } from "@/hooks/use-user";
 import { Button } from "@/components/ui/button";
-<<<<<<< HEAD
-import { MessageSquare, UserPlus2, Star, Users, CheckCircle, XCircle, Loader2, Share2, PencilIcon, MapPin, Building, Lock } from "lucide-react";
-=======
+
 import { MessageSquare, UserPlus2, Star, Users, CheckCircle, XCircle, Loader2, Share2, PencilIcon, MapPin, Building, CreditCard } from "lucide-react";
->>>>>>> fbe7b9b0
+
 import { format } from "date-fns";
 import { useToast } from "@/hooks/use-toast";
 import { useTranslation } from "@/lib/translations";
@@ -32,18 +30,14 @@
   interestedCount: z.number().nullable().default(0),
   creatorId: z.number().nullable(),
   tags: z.array(z.string()).nullable(),
-<<<<<<< HEAD
   isPrivate: z.boolean().optional(),
   requireApproval: z.boolean().optional(),
-=======
   creator: z.object({
     id: z.number(),
     username: z.string(),
     fullName: z.string(),
     profileImage: z.string().nullable(),
   }).nullable(),
->>>>>>> fbe7b9b0
-});
 
 type Event = z.infer<typeof EventSchema>;
 
@@ -383,7 +377,6 @@
           </div>
         </div>
 
-<<<<<<< HEAD
         {/* Participation Section */}
         {user && event.creatorId !== user.id && (
           <div className="pt-4 space-y-4">
@@ -478,33 +471,7 @@
                   </Button>
                 </div>
               </div>
-=======
-        {/* Purchase Ticket Button - Only show for paid events */}
-        {event.ticketType === 'paid' && event.price && parseFloat(event.price) > 0 && user && (
-          <div className="pt-6 border-t border-white/10">
-            <Button
-              onClick={() => purchaseTicketMutation.mutate({ eventId: event.id })}
-              disabled={purchaseTicketMutation.isPending}
-              className="w-full bg-purple-600 hover:bg-purple-700 text-white font-semibold py-4 text-lg"
-              data-testid="purchase-ticket-button"
-            >
-              {purchaseTicketMutation.isPending ? (
-                <>
-                  <Loader2 className="mr-2 h-5 w-5 animate-spin" />
-                  Processing...
-                </>
-              ) : (
-                <>
-                  <CreditCard className="mr-2 h-5 w-5" />
-                  Purchase Ticket - ${event.price}
-                </>
-              )}
-            </Button>
-            {!user && (
-              <p className="text-white/60 text-sm text-center mt-2">
-                Please log in to purchase tickets
-              </p>
->>>>>>> fbe7b9b0
+
             )}
           </div>
         )}
